--- conflicted
+++ resolved
@@ -10,11 +10,9 @@
       <!-- 中间导航菜单 -->
       <div class="header-center">
         <div class="equipment-management" :class="{ 'active-tab': $route.path === '/home' }" @click="goHome">
-<<<<<<< HEAD
-          <img alt="" src="@/assets/header/robot.png" :style="{ filter: $route.path === '/home' ? 'brightness(0) invert(1)' : 'None' }"/>
-=======
-          <img loading="lazy" alt="" src="@/assets/header/roboot.png" :style="{ filter: $route.path === '/home' ? 'brightness(0) invert(1)' : 'None' }"/>
->>>>>>> 04203c41
+
+          <img loading="lazy" alt="" src="@/assets/header/robot.png" :style="{ filter: $route.path === '/home' ? 'brightness(0) invert(1)' : 'None' }"/>
+
           智能体管理
         </div>
         <div class="equipment-management" :class="{ 'active-tab': $route.path === '/user-management' }" @click="goUserManagement">
