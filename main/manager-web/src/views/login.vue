--- conflicted
+++ resolved
@@ -28,28 +28,16 @@
               <el-input v-model="form.password" placeholder="请输入密码"/>
             </div>
             <div style="display: flex; align-items: center; margin-top: 20px; width: 100%; gap: 10px;">
-<<<<<<< HEAD
-              <img 
-                :src="captchaUrl" 
-                alt="验证码" 
-                style="width: 150px; height: 40px; cursor: pointer;"
-                @click="fetchCaptcha"
-              />
-=======
->>>>>>> 0a26ad89
               <div class="input-box" style="width: calc(100% - 130px); margin-top: 0;">
                 <img src="@/assets/login/shield.png" alt="" class="input-icon"/>
                 <el-input v-model="form.captcha" placeholder="请输入验证码" style="flex: 1;"/>
               </div>
-<<<<<<< HEAD
-=======
               <img v-if="captchaUrl"
                    :src="captchaUrl"
                    alt="验证码"
                    style="width: 150px; height: 40px; cursor: pointer;"
                    @click="fetchCaptcha"
               />
->>>>>>> 0a26ad89
             </div>
             <div
                 style="font-weight: 400;font-size: 14px;text-align: left;color: #5778ff;display: flex;justify-content: space-between;margin-top: 20px;">
@@ -75,15 +63,9 @@
 </template>
 
 <script>
-<<<<<<< HEAD
-import axios from 'axios'
-import { showDanger, showSuccess, goToPage } from '@/utils'
-import api from '@/apis/request'  // 替换原来的Api导入
-=======
 import {goToPage, showDanger, showSuccess} from '@/utils'
 import Api from '@/apis/api';
 
->>>>>>> 0a26ad89
 
 export default {
   name: 'login',
@@ -103,62 +85,6 @@
     this.fetchCaptcha();
   },
   methods: {
-<<<<<<< HEAD
-    async fetchCaptcha() {
-      this.captchaUuid = Date.now().toString()
-      try {
-          // 添加请求地址打印
-          console.log('请求地址：', api.defaults.baseURL+`/captcha?uuid=${this.captchaUuid}`)
-          const response = await api.get(`/captcha?uuid=${this.captchaUuid}`, {
-              responseType: 'blob',
-              headers: {
-                  'Content-Type': 'image/gif',
-                  'Pragma': 'No-cache', 
-                  'Cache-Control': 'no-cache'
-              }
-          });
-          // 生成新的验证码URL
-          if (response.data) {
-              const blob = new Blob([response.data], { type: response.data.type });
-              this.captchaUrl = URL.createObjectURL(blob);
-          }
-      } 
-      catch (error) {
-          console.error('验证码加载异常:', error);
-          showDanger('验证码加载失败，点击刷新');
-      }
-    },
-    
-    async login() {
-        if (!this.form.username.trim()) {  // 替换isNull校验
-            showDanger('用户名不能为空')
-            return
-        }
-        if (!this.form.password.trim()) {  // 替换isNull校验
-            showDanger('密码不能为空')
-            return
-        }
-        if (!this.form.captcha.trim()) {  // 替换isNull校验
-            showDanger('验证码不能为空')
-            return
-        }
-        
-        try {
-            const response = await api.post('/user/login', {
-                username: this.form.username,
-                password: this.form.password,
-                captcha: this.form.captcha,
-                uuid: this.captchaUuid
-            })
-            
-            showSuccess('登录成功！')
-            goToPage('/home')
-        } catch (error) {
-            const msg = error.response?.data?.msg || '登录失败'
-            showDanger(msg)
-            this.fetchCaptcha() // 自动刷新验证码
-        }
-=======
     fetchCaptcha() {
       this.captchaUuid = Date.now().toString()
 
@@ -196,10 +122,9 @@
 
     goToRegister() {
       goToPage('/register')
->>>>>>> 0a26ad89
     }
-}      // ← 补全methods对象闭合括号
-}      // ← 补全export default闭合括号
+  }
+}
 </script>
 <style scoped lang="scss">
 @import './auth.scss'; // 添加这行引用
