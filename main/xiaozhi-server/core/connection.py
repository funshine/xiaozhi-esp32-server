--- conflicted
+++ resolved
@@ -58,11 +58,8 @@
         self.session_id = None
         self.prompt = None
         self.welcome_msg = None
-<<<<<<< HEAD
         self.audio_params = None
-=======
         self.max_output_size = 0
->>>>>>> 8b9174b6
 
         # 客户端状态相关
         self.client_abort = False
@@ -341,16 +338,13 @@
             self.config["selected_module"]["Intent"] = private_config[
                 "selected_module"
             ]["Intent"]
-<<<<<<< HEAD
         if private_config.get("Prompt", None) is not None:
             self.config["Prompt"] = private_config["Prompt"]
             self.config["selected_module"]["Prompt"] = private_config[
                 "selected_module"
             ]["Prompt"]
-=======
         if private_config.get("device_max_output_size", None) is not None:
             self.max_output_size = int(private_config["device_max_output_size"])
->>>>>>> 8b9174b6
         try:
             modules = initialize_modules(
                 self.logger,
@@ -874,13 +868,10 @@
             self.logger.bind(tag=TAG).error(f"tts转换失败，{text}")
             return None, text, text_index
         self.logger.bind(tag=TAG).debug(f"TTS 文件生成完毕: {tts_file}")
-<<<<<<< HEAD
         with self.tts_files_lock:
             self.tts_files[tts_file] = True
-=======
         if self.max_output_size > 0:
             add_device_output(self.headers.get("device-id"), len(text))
->>>>>>> 8b9174b6
         return tts_file, text, text_index
 
     def clearSpeakStatus(self):
