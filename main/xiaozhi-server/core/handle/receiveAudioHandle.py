from config.logger import setup_logging
import time
import asyncio
from core.utils.util import remove_punctuation_and_length
from core.handle.sendAudioHandle import send_stt_message
from core.handle.intentHandler import handle_user_intent

TAG = __name__
logger = setup_logging()


async def handleAudioMessage(conn, audio):
    if not conn.asr_server_receive:
        logger.bind(tag=TAG).debug(f"前期数据处理中，暂停接收")
        return
    if conn.client_listen_mode == "auto" or conn.client_listen_mode == "realtime":
        have_voice = conn.vad.is_vad(conn, audio)
    else:
        have_voice = conn.client_have_voice

    # 如果本次没有声音，本段也没声音，就把声音丢弃了
    if have_voice == False and conn.client_have_voice == False:
        await no_voice_close_connect(conn)
        conn.asr_audio.append(audio)
        conn.asr_audio = conn.asr_audio[
            -10:
        ]  # 保留最新的10帧音频内容，解决ASR句首丢字问题
        return
    conn.client_no_voice_last_time = 0.0
    conn.asr_audio.append(audio)
    # 如果本段有声音，且已经停止了
    if conn.client_voice_stop:
        conn.client_abort = False
        if conn.client_listen_mode == "auto":
            conn.asr_server_receive = False
        # 音频太短了，无法识别
        if len(conn.asr_audio) < 15:
            conn.asr_server_receive = True
        else:
<<<<<<< HEAD
            logger.bind(tag=TAG).info("ASR开始识别文本")
            text, file_path = await conn.asr.speech_to_text(
                conn.asr_audio, conn.session_id
            )
=======
            text, _ = await conn.asr.speech_to_text(conn.asr_audio, conn.session_id)
>>>>>>> f2f66579
            logger.bind(tag=TAG).info(f"识别文本: {text}")
            text_len, _ = remove_punctuation_and_length(text)
            if text_len > 0:
                # 双工模式下，如果前次聊天没有结束，则打断
                if conn.client_listen_mode == "realtime" and conn.tts_first_text_index > -1:
                    logger.bind(tag=TAG).info("打断上一次对话")
                    await conn.abort_last_chat()
                await startToChat(conn, text)
            else:
                conn.asr_server_receive = True
        conn.asr_audio.clear()
        conn.reset_vad_states()


async def startToChat(conn, text):
    if conn.need_bind:
        await check_bind_device(conn)
        return
    # 首先进行意图分析
    intent_handled = await handle_user_intent(conn, text)

    if intent_handled:
        # 如果意图已被处理，不再进行聊天
        conn.asr_server_receive = True
        return

    # 意图未被处理，继续常规聊天流程
    await send_stt_message(conn, text)
    if conn.use_function_call_mode:
        # 使用支持function calling的聊天方法
        conn.executor.submit(conn.chat_with_function_calling, text)
    else:
        conn.executor.submit(conn.chat, text)


async def no_voice_close_connect(conn):
    if conn.client_no_voice_last_time == 0.0:
        conn.client_no_voice_last_time = time.time() * 1000
    else:
        no_voice_time = time.time() * 1000 - conn.client_no_voice_last_time
        close_connection_no_voice_time = int(
            conn.config.get("close_connection_no_voice_time", 120)
        )
        if (
            not conn.close_after_chat
            and no_voice_time > 1000 * close_connection_no_voice_time
        ):
            conn.close_after_chat = True
            conn.client_abort = False
            conn.asr_server_receive = False
            prompt = (
                "请你以“时间过得真快”未来头，用富有感情、依依不舍的话来结束这场对话吧。"
            )
            await startToChat(conn, prompt)


async def check_bind_device(conn):
    if conn.bind_code:
        # 确保bind_code是6位数字
        if len(conn.bind_code) != 6:
            logger.bind(tag=TAG).error(f"无效的绑定码格式: {conn.bind_code}")
            text = "绑定码格式错误，请检查配置。"
            await send_stt_message(conn, text)
            return

        text = f"请登录控制面板，输入{conn.bind_code}，绑定设备。"
        await send_stt_message(conn, text)
        conn.tts_first_text_index = 0
        conn.tts_last_text_index = 6
        conn.llm_finish_task = True

        # 播放提示音
        music_path = "config/assets/bind_code.wav"
        opus_packets, _ = conn.tts.audio_to_opus_data(music_path)
        conn.audio_play_queue.put((opus_packets, text, 0))

        # 逐个播放数字
        for i in range(6):  # 确保只播放6位数字
            try:
                digit = conn.bind_code[i]
                num_path = f"config/assets/bind_code/{digit}.wav"
                num_packets, _ = conn.tts.audio_to_opus_data(num_path)
                conn.audio_play_queue.put((num_packets, text, i + 1))
            except Exception as e:
                logger.bind(tag=TAG).error(f"播放数字音频失败: {e}")
                continue
    else:
        text = f"没有找到该设备的版本信息，请正确配置 OTA地址，然后重新编译固件。"
        await send_stt_message(conn, text)
        conn.tts_first_text_index = 0
        conn.tts_last_text_index = 0
        conn.llm_finish_task = True
        music_path = "config/assets/bind_not_found.wav"
        opus_packets, _ = conn.tts.audio_to_opus_data(music_path)
        conn.audio_play_queue.put((opus_packets, text, 0))<|MERGE_RESOLUTION|>--- conflicted
+++ resolved
@@ -37,14 +37,7 @@
         if len(conn.asr_audio) < 15:
             conn.asr_server_receive = True
         else:
-<<<<<<< HEAD
-            logger.bind(tag=TAG).info("ASR开始识别文本")
-            text, file_path = await conn.asr.speech_to_text(
-                conn.asr_audio, conn.session_id
-            )
-=======
             text, _ = await conn.asr.speech_to_text(conn.asr_audio, conn.session_id)
->>>>>>> f2f66579
             logger.bind(tag=TAG).info(f"识别文本: {text}")
             text_len, _ = remove_punctuation_and_length(text)
             if text_len > 0:
